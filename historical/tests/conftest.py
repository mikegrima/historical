import os
import pytest

import boto3

from moto.dynamodb2 import mock_dynamodb2
from moto.kinesis import mock_kinesis
from moto.s3 import mock_s3
from moto.iam import mock_iam
from moto.sts import mock_sts
from moto.ec2 import mock_ec2


@pytest.fixture(scope="function")
def s3():
    with mock_s3():
        yield boto3.client("s3")


@pytest.fixture(scope="function")
def ec2():
    with mock_ec2():
        yield boto3.client("ec2")


@pytest.fixture(scope="function")
def sts():
    with mock_sts():
        yield boto3.client("sts")


@pytest.fixture(scope="function")
def iam():
    with mock_iam():
        yield boto3.client("iam")


@pytest.fixture(scope="function")
def dynamodb():
    with mock_dynamodb2():
        yield boto3.client("dynamodb", region_name="us-east-1")


@pytest.fixture(scope="function")
def swag_accounts(s3):
    from swag_client.backend import SWAGManager
    from swag_client.util import parse_swag_config_options

    bucket_name = 'SWAG'
    data_file = 'accounts.json'
    region = 'us-east-1'

    s3.create_bucket(Bucket=bucket_name)
    os.environ['SWAG_BUCKET'] = bucket_name
    os.environ['SWAG_DATA_FILE'] = data_file
    os.environ['SWAG_REGION'] = region

    swag_opts = {
        'swag.type': 's3',
        'swag.bucket_name': bucket_name,
        'swag.data_file': data_file,
        'swag.region': region,
        'swag.cache_expires': 0
    }

    swag = SWAGManager(**parse_swag_config_options(swag_opts))

    account = {
        'aliases': ['test'],
        'contacts': ['admins@test.net'],
        'description': 'LOL, Test account',
        'email': 'testaccount@test.net',
        'environment': 'test',
        'id': '012345678910',
        'name': 'testaccount',
        'owner': 'wouldntyouliketoknow',
        'provider': 'aws',
        'sensitive': False
    }

    swag.create(account)


@pytest.fixture(scope="function")
def historical_role(iam, sts):
    iam.create_role(RoleName="historicalrole", AssumeRolePolicyDocument="{}")
    os.environ["HISTORICAL_ROLE"] = "historicalrole"


@pytest.fixture(scope="function")
def historical_kinesis():
    with mock_kinesis():
        client = boto3.client("kinesis", region_name="us-east-1")
        client.create_stream(StreamName="historicalstream", ShardCount=1)
        os.environ["HISTORICAL_STREAM"] = "historicalstream"

        yield client


@pytest.fixture(scope="function")
def buckets(s3):
    # Create buckets:
    for i in range(0, 50):
        s3.create_bucket(Bucket="testbucket{}".format(i))


@pytest.fixture(scope="function")
<<<<<<< HEAD
def security_groups(ec2):
    """Creates security groups."""
    ec2.create_security_group(
        Description='test security group',
        GroupName='test',
        VpcId='vpc-test'
    )
=======
def mock_lambda_context():
    class MockLambdaContext():
        @staticmethod
        def get_remaining_time_in_millis():
            return 5000

    # Mock out the Raven Python Lambda timer method:
    import raven_python_lambda
    raven_python_lambda.install_timers = lambda x, y: None
>>>>>>> fc5d0531


@pytest.fixture(scope="function")
def mock_lambda_environment():
    os.environ['AWS_DEFAULT_REGION'] = 'us-east-1'
    os.environ['SENTRY_ENABLED'] = 'f'


@pytest.fixture()
def current_security_group_table():
    from historical.security_group.models import CurrentSecurityGroupModel
    mock_dynamodb2().start()
    CurrentSecurityGroupModel.create_table(read_capacity_units=1, write_capacity_units=1, wait=True)
    yield
    mock_dynamodb2().stop()


@pytest.fixture()
def durable_security_group_table():
    from historical.security_group.models import DurableSecurityGroupModel
    mock_dynamodb2().start()
    DurableSecurityGroupModel.create_table(read_capacity_units=1, write_capacity_units=1, wait=True)
    yield
    mock_dynamodb2().stop()


<|MERGE_RESOLUTION|>--- conflicted
+++ resolved
@@ -105,7 +105,6 @@
 
 
 @pytest.fixture(scope="function")
-<<<<<<< HEAD
 def security_groups(ec2):
     """Creates security groups."""
     ec2.create_security_group(
@@ -113,7 +112,7 @@
         GroupName='test',
         VpcId='vpc-test'
     )
-=======
+
 def mock_lambda_context():
     class MockLambdaContext():
         @staticmethod
@@ -123,7 +122,6 @@
     # Mock out the Raven Python Lambda timer method:
     import raven_python_lambda
     raven_python_lambda.install_timers = lambda x, y: None
->>>>>>> fc5d0531
 
 
 @pytest.fixture(scope="function")
@@ -147,6 +145,4 @@
     mock_dynamodb2().start()
     DurableSecurityGroupModel.create_table(read_capacity_units=1, write_capacity_units=1, wait=True)
     yield
-    mock_dynamodb2().stop()
-
-
+    mock_dynamodb2().stop()